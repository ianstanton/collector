package config

import (
	"context"
	"fmt"
	"net/http"
	"net/url"
	"strconv"
	"strings"

	sdktrace "go.opentelemetry.io/otel/sdk/trace"
)

type Config struct {
	Servers []ServerConfig
}

// ServerIdentifier -
//
//	Unique identity of each configured server, for deduplication inside the collector.
//
//	Note we intentionally don't include the Fallback variables in the identifier, since that is mostly intended
//	to help transition systems when their "identity" is altered due to collector changes - in the collector we rely
//	on the non-Fallback values only.
type ServerIdentifier struct {
	APIKey      string
	APIBaseURL  string
	SystemID    string
	SystemType  string
	SystemScope string
}

// ServerConfig -
//
//	Contains the information how to connect to a Postgres instance,
//	with optional AWS credentials to get metrics
//	from AWS CloudWatch as well as RDS logfiles
type ServerConfig struct {
	APIKey     string `ini:"api_key"`
	APIBaseURL string `ini:"api_base_url"`

	ErrorCallback   string `ini:"error_callback"`
	SuccessCallback string `ini:"success_callback"`

	EnableReports    bool `ini:"enable_reports"`
	DisableLogs      bool `ini:"disable_logs"`
	DisableActivity  bool `ini:"disable_activity"`
	EnableLogExplain bool `ini:"enable_log_explain"`

	DbURL                 string `ini:"db_url"`
	DbName                string `ini:"db_name"`
	DbUsername            string `ini:"db_username"`
	DbPassword            string `ini:"db_password"`
	DbHost                string `ini:"db_host"`
	DbPort                int    `ini:"db_port"`
	DbSslMode             string `ini:"db_sslmode"`
	DbSslRootCert         string `ini:"db_sslrootcert"`
	DbSslRootCertContents string `ini:"db_sslrootcert_contents"`
	DbSslCert             string `ini:"db_sslcert"`
	DbSslCertContents     string `ini:"db_sslcert_contents"`
	DbSslKey              string `ini:"db_sslkey"`
	DbSslKeyContents      string `ini:"db_sslkey_contents"`
	DbUseIamAuth          bool   `ini:"db_use_iam_auth"`

	// Postgres data directory, as used for system stats (autodetected if unset)
	DbDataDirectory string `ini:"db_data_directory"`

	// We have to do some tricks to support sslmode=prefer, namely we have to
	// first try an SSL connection (= require), and if that fails change the
	// sslmode to none
	DbSslModePreferFailed bool

	DbExtraNames []string // Additional databases that should be fetched (determined by additional databases in db_name)
	DbAllNames   bool     // All databases except template databases should be fetched (determined by * in the db_name list)

	AwsRegion               string `ini:"aws_region"`
	AwsAccountID            string `ini:"aws_account_id"`
	AwsDbInstanceID         string `ini:"aws_db_instance_id"`
	AwsDbClusterID          string `ini:"aws_db_cluster_id"`
	AwsDbClusterReadonly    bool   `ini:"aws_db_cluster_readonly"`
	AwsAccessKeyID          string `ini:"aws_access_key_id"`
	AwsSecretAccessKey      string `ini:"aws_secret_access_key"`
	AwsAssumeRole           string `ini:"aws_assume_role"`
	AwsWebIdentityTokenFile string `ini:"aws_web_identity_token_file"`
	AwsRoleArn              string `ini:"aws_role_arn"`

	// Support for custom AWS endpoints
	// See https://docs.aws.amazon.com/sdk-for-go/api/aws/endpoints/
	AwsEndpointSigningRegion       string `ini:"aws_endpoint_signing_region"`
	AwsEndpointSigningRegionLegacy string `ini:"aws_endpoint_rds_signing_region"`
	AwsEndpointRdsURL              string `ini:"aws_endpoint_rds_url"`
	AwsEndpointEc2URL              string `ini:"aws_endpoint_ec2_url"`
	AwsEndpointCloudwatchURL       string `ini:"aws_endpoint_cloudwatch_url"`
	AwsEndpointCloudwatchLogsURL   string `ini:"aws_endpoint_cloudwatch_logs_url"`

	AzureDbServerName          string `ini:"azure_db_server_name"`
	AzureEventhubNamespace     string `ini:"azure_eventhub_namespace"`
	AzureEventhubName          string `ini:"azure_eventhub_name"`
	AzureADTenantID            string `ini:"azure_ad_tenant_id"`
	AzureADClientID            string `ini:"azure_ad_client_id"`
	AzureADClientSecret        string `ini:"azure_ad_client_secret"`
	AzureADCertificatePath     string `ini:"azure_ad_certificate_path"`
	AzureADCertificatePassword string `ini:"azure_ad_certificate_password"`

	GcpProjectID          string `ini:"gcp_project_id"` // Optional for CloudSQL (you can pass the full "Connection name" as the instance ID)
	GcpCloudSQLInstanceID string `ini:"gcp_cloudsql_instance_id"`
	GcpAlloyDBClusterID   string `ini:"gcp_alloydb_cluster_id"`
	GcpAlloyDBInstanceID  string `ini:"gcp_alloydb_instance_id"`
	GcpPubsubSubscription string `ini:"gcp_pubsub_subscription"`
	GcpCredentialsFile    string `ini:"gcp_credentials_file"`

	CrunchyBridgeClusterID string `ini:"crunchy_bridge_cluster_id"`
	CrunchyBridgeAPIKey    string `ini:"crunchy_bridge_api_key"`

	AivenProjectID string `ini:"aiven_project_id"`
	AivenServiceID string `ini:"aiven_service_id"`

<<<<<<< HEAD
	TemboAPIToken   string `ini:"tembo_api_token"`
	TemboInstanceID string `ini:"tembo_instance_id"`
	TemboOrgID      string `ini:"tembo_org_id"`
=======
	TemboAPIToken         string `ini:"tembo_api_token"`
	TemboOrgID            string `ini:"tembo_org_id"`
	TemboInstanceID       string `ini:"tembo_instance_id"`
	TemboMetricsAPIURL    string `ini:"tembo_metrics_api_url"`
	TemboMetricsNamespace string `ini:"tembo_metrics_namespace"`
>>>>>>> 6e84be26

	SectionName string
	Identifier  ServerIdentifier

	SystemID            string `ini:"api_system_id"`
	SystemType          string `ini:"api_system_type"`
	SystemScope         string `ini:"api_system_scope"`
	SystemIDFallback    string `ini:"api_system_id_fallback"`
	SystemTypeFallback  string `ini:"api_system_type_fallback"`
	SystemScopeFallback string `ini:"api_system_scope_fallback"`

	AlwaysCollectSystemData bool `ini:"always_collect_system_data"`
	DisableCitusSchemaStats bool `ini:"disable_citus_schema_stats"`

	// Configures the location where logfiles are - this can either be a directory,
	// or a file - needs to readable by the regular pganalyze user
	LogLocation string `ini:"db_log_location"`

	// Configures the collector to tail a local docker container using
	// "docker logs -t" - this is currently experimental and mostly intended for
	// development and debugging. The value needs to be the name of the container.
	LogDockerTail string `ini:"db_log_docker_tail"`

	// Configures the collector to start a built-in syslog server that listens
	// on the specified "hostname:port" for Postgres log messages
	LogSyslogServer string `ini:"db_log_syslog_server"`
	// For TLS support for syslog server
	LogSyslogServerCAFile           string `ini:"db_log_syslog_server_ca_file"`
	LogSyslogServerCertFile         string `ini:"db_log_syslog_server_cert_file"`
	LogSyslogServerKeyFile          string `ini:"db_log_syslog_server_key_file"`
	LogSyslogServerClientCAFile     string `ini:"db_log_syslog_server_client_ca_file"`
	LogSyslogServerCAContents       string `ini:"db_log_syslog_server_ca_contents"`
	LogSyslogServerCertContents     string `ini:"db_log_syslog_server_cert_contents"`
	LogSyslogServerKeyContents      string `ini:"db_log_syslog_server_key_contents"`
	LogSyslogServerClientCAContents string `ini:"db_log_syslog_server_client_ca_contents"`

	// Configures the collector to use the "pg_read_file" (superuser) or
	// "pganalyze.read_log_file" (helper) function to retrieve log data
	// directly over the Postgres connection. This only works when superuser
	// access to the server is possible, either directly, or via the helper
	// function. Used by default for Crunchy Bridge.
	LogPgReadFile bool `ini:"db_log_pg_read_file"`

	// Specifies a table pattern to ignore - no statistics will be collected for
	// tables that match the name. This uses Golang's filepath.Match function for
	// comparison, so you can e.g. use "*" for wildcard matching.
	//
	// Deprecated: Please use ignore_schema_regexp instead, since that uses an
	// optimized code path in the collector and can avoid long-running queries.
	IgnoreTablePattern string `ini:"ignore_table_pattern"`

	// Specifies a regular expression to ignore - no statistics will be collected for
	// tables, views, functions, or schemas that match the name. Note that the match
	// is applied to the '.'-joined concantenation of schema name and object name.
	// E.g., to ignore tables that start with "ignored_", set this to "^ignored_". To
	// ignore table "foo" only in the public schema, set to "^public\.foo$" (N.B.: you
	// should escape the dot since that has special meaning in a regexp).
	IgnoreSchemaRegexp string `ini:"ignore_schema_regexp"`

	// Specifies the frequency of query statistics collection in seconds
	//
	// Currently supported values: 600 (10 minutes), 60 (1 minute)
	//
	// Defaults to once per minute (60)
	QueryStatsInterval int `ini:"query_stats_interval"`

	// Maximum connections allowed to the database with the collector
	// application_name, in order to protect against accidental connection leaks
	// in the collector
	//
	// This defaults to 10 connections, but you may want to raise this when running
	// the collector multiple times against the same database server
	MaxCollectorConnections int `ini:"max_collector_connections"`

	// Do not monitor this server while it is a replica (according to pg_is_in_recovery),
	// but keep checking on standard snapshot intervals and automatically start monitoring
	// once the server is promoted
	SkipIfReplica bool `ini:"skip_if_replica"`

	// Configuration for PII filtering
	FilterLogSecret   string `ini:"filter_log_secret"`   // none/all/credential/parsing_error/statement_text/statement_parameter/table_data/ops/unidentified (comma separated)
	FilterQuerySample string `ini:"filter_query_sample"` // none/normalize/all (defaults to "none")
	FilterQueryText   string `ini:"filter_query_text"`   // none/unparsable (defaults to "unparsable")

	// Configuration for OpenTelemetry trace exports
	//
	// See https://github.com/open-telemetry/opentelemetry-specification/blob/v1.20.0/specification/protocol/exporter.md
	OtelExporterOtlpEndpoint string `ini:"otel_exporter_otlp_endpoint"`
	OtelExporterOtlpHeaders  string `ini:"otel_exporter_otlp_headers"`
	OtelServiceName          string `ini:"otel_service_name"`

	// HTTP proxy overrides
	HTTPProxy  string `ini:"http_proxy"`
	HTTPSProxy string `ini:"https_proxy"`
	NoProxy    string `ini:"no_proxy"`

	// HTTP clients to be used for API connections
	HTTPClient          *http.Client
	HTTPClientWithRetry *http.Client

	// OpenTelemetry tracing provider, if enabled
	OTelTracingProvider             *sdktrace.TracerProvider
	OTelTracingProviderShutdownFunc func(context.Context) error
}

// SupportsLogDownload - Determines whether the specified config can download logs
func (config ServerConfig) SupportsLogDownload() bool {
	return config.AwsDbInstanceID != "" || config.AwsDbClusterID != "" || config.LogPgReadFile
}

// GetPqOpenString - Gets the database configuration as a string that can be passed to lib/pq for connecting
func (config ServerConfig) GetPqOpenString(dbNameOverride string, passwordOverride string) (string, error) {
	var dbUsername, dbPassword, dbName, dbHost, dbSslMode, dbSslRootCert, dbSslCert, dbSslKey string
	var dbPort int

	if config.DbURL != "" {
		u, err := url.Parse(config.DbURL)
		if err != nil {
			return "", fmt.Errorf("Failed to parse database URL: %w", err)
		}

		if u.User != nil {
			dbUsername = u.User.Username()
			dbPassword, _ = u.User.Password()
		}

		if u.Path != "" {
			dbName = u.Path[1:len(u.Path)]
		}

		hostSplits := strings.SplitN(u.Host, ":", 2)
		dbHost = hostSplits[0]
		if len(hostSplits) > 1 {
			dbPort, _ = strconv.Atoi(hostSplits[1])
		}

		querySplits := strings.Split(u.RawQuery, "&")
		for _, querySplit := range querySplits {
			keyValue := strings.SplitN(querySplit, "=", 2)
			switch keyValue[0] {
			case "sslmode":
				dbSslMode = keyValue[1]
			case "sslrootcert":
				dbSslRootCert = keyValue[1]
			case "sslcert":
				dbSslCert = keyValue[1]
			case "sslkey":
				dbSslKey = keyValue[1]
			}
		}
	}

	dbinfo := []string{}

	if config.DbUsername != "" {
		dbUsername = config.DbUsername
	}
	if passwordOverride != "" {
		dbPassword = passwordOverride
	} else if config.DbPassword != "" {
		dbPassword = config.DbPassword
	}
	if dbNameOverride != "" {
		dbName = dbNameOverride
	} else if config.DbName != "" {
		dbName = config.DbName
	}
	if config.DbHost != "" {
		dbHost = config.DbHost
	}
	if config.DbPort != 0 {
		dbPort = config.DbPort
	}
	if config.DbSslMode != "" {
		dbSslMode = config.DbSslMode
	}
	if config.DbSslRootCert != "" {
		dbSslRootCert = config.DbSslRootCert
	}
	if config.DbSslCert != "" {
		dbSslCert = config.DbSslCert
	}
	if config.DbSslKey != "" {
		dbSslKey = config.DbSslKey
	}

	// Defaults if nothing is set
	if dbHost == "" {
		dbHost = "localhost"
	}
	if dbPort == 0 {
		dbPort = 5432
	}
	if dbSslMode == "" {
		dbSslMode = "prefer"
	}

	// Handle SSL mode prefer
	if dbSslMode == "prefer" {
		if config.DbSslModePreferFailed {
			dbSslMode = "disable"
		} else {
			dbSslMode = "require"
		}
	}

	// Handle SSL certificates shipped with the collector
	//
	// Note: "rds-ca-2019-root" is a legacy cert expiring in 2024 that is part of the global CA set
	if dbSslRootCert == "rds-ca-2019-root" || dbSslRootCert == "rds-ca-global" {
		dbSslRootCert = "/usr/share/pganalyze-collector/sslrootcert/rds-ca-global.pem"
	}

	// Generate the actual string
	if dbUsername != "" {
		dbinfo = append(dbinfo, fmt.Sprintf("user='%s'", strings.Replace(dbUsername, "'", "\\'", -1)))
	}
	if dbPassword != "" {
		dbinfo = append(dbinfo, fmt.Sprintf("password='%s'", strings.Replace(dbPassword, "'", "\\'", -1)))
	}
	if dbName != "" {
		dbinfo = append(dbinfo, fmt.Sprintf("dbname='%s'", strings.Replace(dbName, "'", "\\'", -1)))
	}
	if dbHost != "" {
		dbinfo = append(dbinfo, fmt.Sprintf("host='%s'", strings.Replace(dbHost, "'", "\\'", -1)))
	}
	if dbPort != 0 {
		dbinfo = append(dbinfo, fmt.Sprintf("port=%d", dbPort))
	}
	if dbSslMode != "" {
		dbinfo = append(dbinfo, fmt.Sprintf("sslmode=%s", dbSslMode))
	}
	if dbSslRootCert != "" {
		dbinfo = append(dbinfo, fmt.Sprintf("sslrootcert='%s'", strings.Replace(dbSslRootCert, "'", "\\'", -1)))
	}
	if dbSslCert != "" {
		dbinfo = append(dbinfo, fmt.Sprintf("sslcert='%s'", strings.Replace(dbSslCert, "'", "\\'", -1)))
	}
	if dbSslKey != "" {
		dbinfo = append(dbinfo, fmt.Sprintf("sslkey='%s'", strings.Replace(dbSslKey, "'", "\\'", -1)))
	}
	dbinfo = append(dbinfo, "connect_timeout=10")

	return strings.Join(dbinfo, " "), nil
}

// GetDbHost - Gets the database hostname from the given configuration
func (config ServerConfig) GetDbHost() string {
	if config.DbURL != "" {
		u, err := url.Parse(config.DbURL)
		if err != nil {
			return ""
		}
		parts := strings.Split(u.Host, ":")
		return parts[0]
	}

	return config.DbHost
}

func (config ServerConfig) GetDbURLRedacted() string {
	if config.DbURL == "" {
		return ""
	}

	u, err := url.Parse(config.DbURL)
	if err != nil {
		return "<unparsable>"
	}

	u.User = url.User(u.User.Username())
	return u.String()
}

// GetDbPort - Gets the database port from the given configuration
func (config ServerConfig) GetDbPort() int {
	if config.DbURL != "" {
		u, err := url.Parse(config.DbURL)
		if err != nil {
			return 5432
		}
		parts := strings.Split(u.Host, ":")

		if len(parts) == 2 {
			port, _ := strconv.Atoi(parts[1])
			return port
		}

		return 5432
	}

	return config.DbPort
}

// GetDbUsername - Gets the database hostname from the given configuration
func (config ServerConfig) GetDbUsername() string {
	if config.DbURL != "" {
		u, err := url.Parse(config.DbURL)
		if err != nil {
			return ""
		}
		if u != nil && u.User != nil {
			return u.User.Username()
		}
	}

	return config.DbUsername
}

// GetDbName - Gets the database name from the given configuration
func (config ServerConfig) GetDbName() string {
	if config.DbURL != "" {
		u, err := url.Parse(config.DbURL)
		if err != nil {
			return ""
		}
		if len(u.Path) > 0 {
			return u.Path[1:len(u.Path)]
		}
	}

	return config.DbName
}<|MERGE_RESOLUTION|>--- conflicted
+++ resolved
@@ -115,17 +115,11 @@
 	AivenProjectID string `ini:"aiven_project_id"`
 	AivenServiceID string `ini:"aiven_service_id"`
 
-<<<<<<< HEAD
-	TemboAPIToken   string `ini:"tembo_api_token"`
-	TemboInstanceID string `ini:"tembo_instance_id"`
-	TemboOrgID      string `ini:"tembo_org_id"`
-=======
 	TemboAPIToken         string `ini:"tembo_api_token"`
 	TemboOrgID            string `ini:"tembo_org_id"`
 	TemboInstanceID       string `ini:"tembo_instance_id"`
 	TemboMetricsAPIURL    string `ini:"tembo_metrics_api_url"`
 	TemboMetricsNamespace string `ini:"tembo_metrics_namespace"`
->>>>>>> 6e84be26
 
 	SectionName string
 	Identifier  ServerIdentifier
