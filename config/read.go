package config

import (
	"context"
	"crypto/tls"
	"fmt"
	"io/ioutil"
	"net"
	"net/http"
	"net/url"
	"os"
	"regexp"
	"strconv"
	"strings"
	"time"

	"github.com/go-ini/ini"
	"go.opentelemetry.io/otel/exporters/otlp/otlptrace"
	"go.opentelemetry.io/otel/exporters/otlp/otlptrace/otlptracegrpc"
	"go.opentelemetry.io/otel/exporters/otlp/otlptrace/otlptracehttp"
	sdkresource "go.opentelemetry.io/otel/sdk/resource"
	sdktrace "go.opentelemetry.io/otel/sdk/trace"
	semconv "go.opentelemetry.io/otel/semconv/v1.21.0"
	"golang.org/x/net/http/httpproxy"

	"github.com/pganalyze/collector/util"

	"github.com/hashicorp/go-retryablehttp"
)

const DefaultAPIBaseURL = "https://api.pganalyze.com"
const DefaultOtelServiceName = "Postgres (pganalyze)"

var pgURIRegexp = regexp.MustCompile(`\Apostgres(?:ql)?://.*`)

func parseConfigBool(value string) bool {
	var val = strings.ToLower(value)
	if val == "" || val == "0" || val == "off" || val == "false" || val == "no" || val == "f" || val == "n" {
		return false
	}

	return true
}

func getDefaultConfig() *ServerConfig {
	config := &ServerConfig{
		APIBaseURL:              DefaultAPIBaseURL,
		SectionName:             "default",
		QueryStatsInterval:      60,
		MaxCollectorConnections: 10,
		OtelServiceName:         DefaultOtelServiceName,
	}

	// The environment variables are the default way to configure when running inside a Docker container.
	if apiKey := os.Getenv("PGA_API_KEY"); apiKey != "" {
		config.APIKey = apiKey
	}
	if apiBaseURL := os.Getenv("PGA_API_BASEURL"); apiBaseURL != "" {
		config.APIBaseURL = apiBaseURL
	}
	if systemID := os.Getenv("PGA_API_SYSTEM_ID"); systemID != "" {
		config.SystemID = systemID
	}
	if systemType := os.Getenv("PGA_API_SYSTEM_TYPE"); systemType != "" {
		config.SystemType = systemType
	}
	if systemScope := os.Getenv("PGA_API_SYSTEM_SCOPE"); systemScope != "" {
		config.SystemScope = systemScope
	}
	if systemScopeFallback := os.Getenv("PGA_API_SYSTEM_SCOPE_FALLBACK"); systemScopeFallback != "" {
		config.SystemScopeFallback = systemScopeFallback
	}
	if enableReports := os.Getenv("PGA_ENABLE_REPORTS"); enableReports != "" {
		config.EnableReports = parseConfigBool(enableReports)
	}
	if disableLogs := os.Getenv("PGA_DISABLE_LOGS"); disableLogs != "" {
		config.DisableLogs = parseConfigBool(disableLogs)
	}
	if disableActivity := os.Getenv("PGA_DISABLE_ACTIVITY"); disableActivity != "" {
		config.DisableActivity = parseConfigBool(disableActivity)
	}
	if enableLogExplain := os.Getenv("PGA_ENABLE_LOG_EXPLAIN"); enableLogExplain != "" {
		config.EnableLogExplain = parseConfigBool(enableLogExplain)
	}
	if dbURL := os.Getenv("DB_URL"); dbURL != "" {
		config.DbURL = dbURL
	}
	if dbName := os.Getenv("DB_NAME"); dbName != "" {
		config.DbName = dbName
	}
	if dbAllNames := os.Getenv("DB_ALL_NAMES"); dbAllNames != "" {
		config.DbAllNames = parseConfigBool(dbAllNames)
	}
	if dbUsername := os.Getenv("DB_USERNAME"); dbUsername != "" {
		config.DbUsername = dbUsername
	}
	if dbPassword := os.Getenv("DB_PASSWORD"); dbPassword != "" {
		config.DbPassword = dbPassword
	}
	if dbHost := os.Getenv("DB_HOST"); dbHost != "" {
		config.DbHost = dbHost
	}
	if dbPort := os.Getenv("DB_PORT"); dbPort != "" {
		config.DbPort, _ = strconv.Atoi(dbPort)
	}
	if dbSslMode := os.Getenv("DB_SSLMODE"); dbSslMode != "" {
		config.DbSslMode = dbSslMode
	}
	if dbSslRootCert := os.Getenv("DB_SSLROOTCERT"); dbSslRootCert != "" {
		config.DbSslRootCert = dbSslRootCert
	}
	if dbSslRootCertContents := os.Getenv("DB_SSLROOTCERT_CONTENTS"); dbSslRootCertContents != "" {
		config.DbSslRootCertContents = dbSslRootCertContents
	}
	if dbSslCert := os.Getenv("DB_SSLCERT"); dbSslCert != "" {
		config.DbSslCert = dbSslCert
	}
	if dbSslCertContents := os.Getenv("DB_SSLCERT_CONTENTS"); dbSslCertContents != "" {
		config.DbSslCertContents = dbSslCertContents
	}
	if dbSslKey := os.Getenv("DB_SSLKEY"); dbSslKey != "" {
		config.DbSslKey = dbSslKey
	}
	if dbUseIamAuth := os.Getenv("DB_USE_IAM_AUTH"); dbUseIamAuth != "" {
		config.DbUseIamAuth = parseConfigBool(dbUseIamAuth)
	}
	if dbSslKeyContents := os.Getenv("DB_SSLKEY_CONTENTS"); dbSslKeyContents != "" {
		config.DbSslKeyContents = dbSslKeyContents
	}
	if dataDirectory := os.Getenv("DB_DATA_DIRECTORY"); dataDirectory != "" {
		config.DbDataDirectory = dataDirectory
	}
	if awsRegion := os.Getenv("AWS_REGION"); awsRegion != "" {
		config.AwsRegion = awsRegion
	}
	if awsAccountID := os.Getenv("AWS_ACCOUNT_ID"); awsAccountID != "" {
		config.AwsAccountID = awsAccountID
	}
	// Legacy name (recommended to use AWS_DB_INSTANCE_ID going forward)
	if awsInstanceID := os.Getenv("AWS_INSTANCE_ID"); awsInstanceID != "" {
		config.AwsDbInstanceID = awsInstanceID
	}
	if awsDbInstanceID := os.Getenv("AWS_DB_INSTANCE_ID"); awsDbInstanceID != "" {
		config.AwsDbInstanceID = awsDbInstanceID
	}
	if awsDbClusterID := os.Getenv("AWS_DB_CLUSTER_ID"); awsDbClusterID != "" {
		config.AwsDbClusterID = awsDbClusterID
	}
	if awsDbClusterReadonly := os.Getenv("AWS_DB_CLUSTER_READONLY"); awsDbClusterReadonly != "" {
		config.AwsDbClusterReadonly = parseConfigBool(awsDbClusterReadonly)
	}
	if awsAccessKeyID := os.Getenv("AWS_ACCESS_KEY_ID"); awsAccessKeyID != "" {
		config.AwsAccessKeyID = awsAccessKeyID
	}
	if awsSecretAccessKey := os.Getenv("AWS_SECRET_ACCESS_KEY"); awsSecretAccessKey != "" {
		config.AwsSecretAccessKey = awsSecretAccessKey
	}
	if awsAssumeRole := os.Getenv("AWS_ASSUME_ROLE"); awsAssumeRole != "" {
		config.AwsAssumeRole = awsAssumeRole
	}
	if awsWebIdentityTokenFile := os.Getenv("AWS_WEB_IDENTITY_TOKEN_FILE"); awsWebIdentityTokenFile != "" {
		config.AwsWebIdentityTokenFile = awsWebIdentityTokenFile
	}
	if awsRoleArn := os.Getenv("AWS_ROLE_ARN"); awsRoleArn != "" {
		config.AwsRoleArn = awsRoleArn
	}
	if awsEndpointSigningRegion := os.Getenv("AWS_ENDPOINT_SIGNING_REGION"); awsEndpointSigningRegion != "" {
		config.AwsEndpointSigningRegion = awsEndpointSigningRegion
	}
	if awsEndpointRdsURL := os.Getenv("AWS_ENDPOINT_RDS_URL"); awsEndpointRdsURL != "" {
		config.AwsEndpointRdsURL = awsEndpointRdsURL
	}
	if awsEndpointEc2URL := os.Getenv("AWS_ENDPOINT_EC2_URL"); awsEndpointEc2URL != "" {
		config.AwsEndpointEc2URL = awsEndpointEc2URL
	}
	if awsEndpointCloudwatchURL := os.Getenv("AWS_ENDPOINT_CLOUDWATCH_URL"); awsEndpointCloudwatchURL != "" {
		config.AwsEndpointCloudwatchURL = awsEndpointCloudwatchURL
	}
	if awsEndpointCloudwatchLogsURL := os.Getenv("AWS_ENDPOINT_CLOUDWATCH_LOGS_URL"); awsEndpointCloudwatchLogsURL != "" {
		config.AwsEndpointCloudwatchLogsURL = awsEndpointCloudwatchLogsURL
	}
	if azureDbServerName := os.Getenv("AZURE_DB_SERVER_NAME"); azureDbServerName != "" {
		config.AzureDbServerName = azureDbServerName
	}
	if azureEventhubNamespace := os.Getenv("AZURE_EVENTHUB_NAMESPACE"); azureEventhubNamespace != "" {
		config.AzureEventhubNamespace = azureEventhubNamespace
	}
	if azureEventhubName := os.Getenv("AZURE_EVENTHUB_NAME"); azureEventhubName != "" {
		config.AzureEventhubName = azureEventhubName
	}
	if azureADTenantID := os.Getenv("AZURE_AD_TENANT_ID"); azureADTenantID != "" {
		config.AzureADTenantID = azureADTenantID
	}
	if azureADClientID := os.Getenv("AZURE_AD_CLIENT_ID"); azureADClientID != "" {
		config.AzureADClientID = azureADClientID
	}
	if azureADClientSecret := os.Getenv("AZURE_AD_CLIENT_SECRET"); azureADClientSecret != "" {
		config.AzureADClientSecret = azureADClientSecret
	}
	if azureADCertificatePath := os.Getenv("AZURE_AD_CERTIFICATE_PATH"); azureADCertificatePath != "" {
		config.AzureADCertificatePath = azureADCertificatePath
	}
	if azureADCertificatePassword := os.Getenv("AZURE_AD_CERTIFICATE_PASSWORD"); azureADCertificatePassword != "" {
		config.AzureADCertificatePassword = azureADCertificatePassword
	}
	if gcpCloudSQLInstanceID := os.Getenv("GCP_CLOUDSQL_INSTANCE_ID"); gcpCloudSQLInstanceID != "" {
		config.GcpCloudSQLInstanceID = gcpCloudSQLInstanceID
	}
	if gcpAlloyDBClusterID := os.Getenv("GCP_ALLOYDB_CLUSTER_ID"); gcpAlloyDBClusterID != "" {
		config.GcpAlloyDBClusterID = gcpAlloyDBClusterID
	}
	if gcpAlloyDBInstanceID := os.Getenv("GCP_ALLOYDB_INSTANCE_ID"); gcpAlloyDBInstanceID != "" {
		config.GcpAlloyDBInstanceID = gcpAlloyDBInstanceID
	}
	if gcpPubsubSubscription := os.Getenv("GCP_PUBSUB_SUBSCRIPTION"); gcpPubsubSubscription != "" {
		config.GcpPubsubSubscription = gcpPubsubSubscription
	}
	if gcpCredentialsFile := os.Getenv("GCP_CREDENTIALS_FILE"); gcpCredentialsFile != "" {
		config.GcpCredentialsFile = gcpCredentialsFile
	}
	if gcpProjectID := os.Getenv("GCP_PROJECT_ID"); gcpProjectID != "" {
		config.GcpProjectID = gcpProjectID
	}
	if crunchyBridgeClusterID := os.Getenv("CRUNCHY_BRIDGE_CLUSTER_ID"); crunchyBridgeClusterID != "" {
		config.CrunchyBridgeClusterID = crunchyBridgeClusterID
	}
	if crunchyBridgeAPIKey := os.Getenv("CRUNCHY_BRIDGE_API_KEY"); crunchyBridgeAPIKey != "" {
		config.CrunchyBridgeAPIKey = crunchyBridgeAPIKey
	}
	if temboAPIToken := os.Getenv("TEMBO_API_TOKEN"); temboAPIToken != "" {
		config.TemboAPIToken = temboAPIToken
	}
<<<<<<< HEAD
	if temboInstanceID := os.Getenv("TEMBO_INSTANCE_ID"); temboInstanceID != "" {
		config.TemboInstanceID = temboInstanceID
	}
=======
	if temboMetricsAPIURL := os.Getenv("TEMBO_METRICS_API_URL"); temboMetricsAPIURL != "" {
		config.TemboMetricsAPIURL = temboMetricsAPIURL
	}
	if temboInstanceID := os.Getenv("TEMBO_INSTANCE_ID"); temboInstanceID != "" {
		config.TemboInstanceID = temboInstanceID
	}
	if temboMetricsNamespace := os.Getenv("TEMBO_METRICS_NAMESPACE"); temboMetricsNamespace != "" {
		config.TemboMetricsNamespace = temboMetricsNamespace
	}
>>>>>>> 6e84be26
	if temboOrgID := os.Getenv("TEMBO_ORG_ID"); temboOrgID != "" {
		config.TemboOrgID = temboOrgID
	}
	if logLocation := os.Getenv("LOG_LOCATION"); logLocation != "" {
		config.LogLocation = logLocation
	}
	if logSyslogServer := os.Getenv("LOG_SYSLOG_SERVER"); logSyslogServer != "" {
		config.LogSyslogServer = logSyslogServer
	}
	if logSyslogServerCAFile := os.Getenv("LOG_SYSLOG_SERVER_CA_FILE"); logSyslogServerCAFile != "" {
		config.LogSyslogServerCAFile = logSyslogServerCAFile
	}
	if logSyslogServerCertFile := os.Getenv("LOG_SYSLOG_SERVER_CERT_FILE"); logSyslogServerCertFile != "" {
		config.LogSyslogServerCertFile = logSyslogServerCertFile
	}
	if logSyslogServerKeyFile := os.Getenv("LOG_SYSLOG_SERVER_KEY_FILE"); logSyslogServerKeyFile != "" {
		config.LogSyslogServerKeyFile = logSyslogServerKeyFile
	}
	if logSyslogServerClientCAFile := os.Getenv("LOG_SYSLOG_SERVER_CLIENT_CA_FILE"); logSyslogServerClientCAFile != "" {
		config.LogSyslogServerClientCAFile = logSyslogServerClientCAFile
	}
	if logSyslogServerCAContents := os.Getenv("LOG_SYSLOG_SERVER_CA_CONTENTS"); logSyslogServerCAContents != "" {
		config.LogSyslogServerCAContents = logSyslogServerCAContents
	}
	if logSyslogServerCertContents := os.Getenv("LOG_SYSLOG_SERVER_CERT_CONTENTS"); logSyslogServerCertContents != "" {
		config.LogSyslogServerCertContents = logSyslogServerCertContents
	}
	if logSyslogServerKeyContents := os.Getenv("LOG_SYSLOG_SERVER_KEY_CONTENTS"); logSyslogServerKeyContents != "" {
		config.LogSyslogServerKeyContents = logSyslogServerKeyContents
	}
	if logSyslogServerClientCAContents := os.Getenv("LOG_SYSLOG_SERVER_CLIENT_CA_CONTENTS"); logSyslogServerClientCAContents != "" {
		config.LogSyslogServerClientCAContents = logSyslogServerClientCAContents
	}
	if alwaysCollectSystemData := os.Getenv("PGA_ALWAYS_COLLECT_SYSTEM_DATA"); alwaysCollectSystemData != "" {
		config.AlwaysCollectSystemData = parseConfigBool(alwaysCollectSystemData)
	}
	if disableCitusSchemaStats := os.Getenv("DISABLE_CITUS_SCHEMA_STATS"); disableCitusSchemaStats != "" {
		config.DisableCitusSchemaStats = parseConfigBool(disableCitusSchemaStats)
	}
	if logPgReadFile := os.Getenv("LOG_PG_READ_FILE"); logPgReadFile != "" {
		config.LogPgReadFile = parseConfigBool(logPgReadFile)
	}
	// Note: We don't support LogDockerTail here since it would require the "docker"
	// binary inside the pganalyze container (as well as full Docker access), instead
	// the approach for using pganalyze as a sidecar container alongside Postgres
	// currently requires writing to a file and then mounting that as a volume
	// inside the pganalyze container.
	if ignoreTablePattern := os.Getenv("IGNORE_TABLE_PATTERN"); ignoreTablePattern != "" {
		config.IgnoreTablePattern = ignoreTablePattern
	}
	if ignoreSchemaRegexp := os.Getenv("IGNORE_SCHEMA_REGEXP"); ignoreSchemaRegexp != "" {
		config.IgnoreSchemaRegexp = ignoreSchemaRegexp
	}
	if queryStatsInterval := os.Getenv("QUERY_STATS_INTERVAL"); queryStatsInterval != "" {
		config.QueryStatsInterval, _ = strconv.Atoi(queryStatsInterval)
	}
	if maxCollectorConnections := os.Getenv("MAX_COLLECTOR_CONNECTION"); maxCollectorConnections != "" {
		config.MaxCollectorConnections, _ = strconv.Atoi(maxCollectorConnections)
	}
	if skipIfReplica := os.Getenv("SKIP_IF_REPLICA"); skipIfReplica != "" {
		config.SkipIfReplica = parseConfigBool(skipIfReplica)
	}
	if filterLogSecret := os.Getenv("FILTER_LOG_SECRET"); filterLogSecret != "" {
		config.FilterLogSecret = filterLogSecret
	}
	if filterQuerySample := os.Getenv("FILTER_QUERY_SAMPLE"); filterQuerySample != "" {
		config.FilterQuerySample = filterQuerySample
	}
	if filterQueryText := os.Getenv("FILTER_QUERY_TEXT"); filterQueryText != "" {
		config.FilterQueryText = filterQueryText
	}
	if otelExporterOtlpEndpoint := os.Getenv("OTEL_EXPORTER_OTLP_ENDPOINT"); otelExporterOtlpEndpoint != "" {
		config.OtelExporterOtlpEndpoint = otelExporterOtlpEndpoint
	}
	if otelExporterOtlpHeaders := os.Getenv("OTEL_EXPORTER_OTLP_HEADERS"); otelExporterOtlpHeaders != "" {
		config.OtelExporterOtlpHeaders = otelExporterOtlpHeaders
	}
	if otelServiceName := os.Getenv("OTEL_SERVICE_NAME"); otelServiceName != "" {
		config.OtelServiceName = otelServiceName
	}
	if httpProxy := os.Getenv("HTTP_PROXY"); httpProxy != "" {
		config.HTTPProxy = httpProxy
	}
	if httpProxy := os.Getenv("http_proxy"); httpProxy != "" {
		config.HTTPProxy = httpProxy
	}
	if httpsProxy := os.Getenv("HTTPS_PROXY"); httpsProxy != "" {
		config.HTTPSProxy = httpsProxy
	}
	if httpsProxy := os.Getenv("https_proxy"); httpsProxy != "" {
		config.HTTPSProxy = httpsProxy
	}
	if noProxy := os.Getenv("NO_PROXY"); noProxy != "" {
		config.NoProxy = noProxy
	}
	if noProxy := os.Getenv("no_proxy"); noProxy != "" {
		config.NoProxy = noProxy
	}

	return config
}

func CreateHTTPClient(conf ServerConfig, logger *util.Logger, retry bool) *http.Client {
	requireSSL := conf.APIBaseURL == DefaultAPIBaseURL
	proxyConfig := httpproxy.Config{
		HTTPProxy:  conf.HTTPProxy,
		HTTPSProxy: conf.HTTPSProxy,
		NoProxy:    conf.NoProxy,
	}
	transport := &http.Transport{
		Proxy: func(req *http.Request) (*url.URL, error) {
			return proxyConfig.ProxyFunc()(req.URL)
		},
		DialContext: (&net.Dialer{
			Timeout:   30 * time.Second,
			KeepAlive: 30 * time.Second,
			DualStack: true,
		}).DialContext,
		MaxIdleConns:          100,
		IdleConnTimeout:       90 * time.Second,
		TLSHandshakeTimeout:   10 * time.Second,
		ExpectContinueTimeout: 1 * time.Second,
	}
	if requireSSL {
		transport.DialContext = func(ctx context.Context, network, addr string) (net.Conn, error) {
			matchesProxyURL := false
			if proxyConfig.HTTPProxy != "" {
				proxyURL, err := url.Parse(proxyConfig.HTTPProxy)
				if err == nil && proxyURL.Host == addr {
					matchesProxyURL = true
				}
			}
			if proxyConfig.HTTPSProxy != "" {
				proxyURL, err := url.Parse(proxyConfig.HTTPSProxy)
				if err == nil && proxyURL.Host == addr {
					matchesProxyURL = true
				}
			}
			// Require secure conection for everything except proxies
			if !matchesProxyURL && !strings.HasSuffix(addr, ":443") {
				return nil, fmt.Errorf("Unencrypted connection is not permitted by pganalyze configuration")
			}
			return (&net.Dialer{Timeout: 30 * time.Second, KeepAlive: 30 * time.Second, DualStack: true}).DialContext(ctx, network, addr)
		}
		transport.TLSClientConfig = &tls.Config{MinVersion: tls.VersionTLS12}
	}

	if retry {
		client := retryablehttp.NewClient()
		client.RetryWaitMin = 1 * time.Second
		client.RetryWaitMax = 30 * time.Second
		client.RetryMax = 4
		client.Logger = nil
		client.HTTPClient.Timeout = 120 * time.Second
		client.HTTPClient.Transport = transport
		return client.StandardClient()
		// Note: StandardClient() only acts as a passthrough, handing the request to
		// retryablehttp.Client whose nested HTTP client ends up using our custom transport.
	} else {
		return &http.Client{
			Timeout:   120 * time.Second,
			Transport: transport,
		}
	}
}

// CreateEC2IMDSHTTPClient - Create HTTP client for EC2 instance meta data service (IMDS)
func CreateEC2IMDSHTTPClient(conf ServerConfig) *http.Client {
	// Match https://github.com/aws/aws-sdk-go/pull/3066
	return &http.Client{
		Timeout: 1 * time.Second,
	}
}

func CreateOTelTracingProvider(ctx context.Context, conf ServerConfig) (*sdktrace.TracerProvider, func(context.Context) error, error) {
	res, err := sdkresource.New(ctx,
		sdkresource.WithAttributes(
			semconv.ServiceName(conf.OtelServiceName),
		),
	)
	if err != nil {
		return nil, nil, fmt.Errorf("failed to create resource: %w", err)
	}

	u, err := url.Parse(conf.OtelExporterOtlpEndpoint)
	if err != nil {
		return nil, nil, fmt.Errorf("failed to parse endpoint URL: %w", err)
	}
	scheme := strings.ToLower(u.Scheme)

	var traceExporter *otlptrace.Exporter
	ctx, cancel := context.WithTimeout(ctx, time.Second)
	defer cancel()

	var headers map[string]string

	if conf.OtelExporterOtlpHeaders != "" {
		headers = make(map[string]string)
		for _, h := range strings.Split(conf.OtelExporterOtlpHeaders, ",") {
			nameEscaped, valueEscaped, found := strings.Cut(h, "=")
			if !found {
				return nil, nil, fmt.Errorf("unsupported header setting: missing '='")
			}
			name, err := url.QueryUnescape(nameEscaped)
			if err != nil {
				return nil, nil, fmt.Errorf("unsupported header setting, could not unescape header name: %s", err)
			}
			value, err := url.QueryUnescape(valueEscaped)
			if err != nil {
				return nil, nil, fmt.Errorf("unsupported header setting, could not unescape header value: %s", err)
			}
			headers[strings.TrimSpace(name)] = strings.TrimSpace(value)
		}
	}

	switch scheme {
	case "http", "https":
		opts := []otlptracehttp.Option{otlptracehttp.WithEndpoint(u.Host)}
		if scheme == "http" {
			opts = append(opts, otlptracehttp.WithInsecure())
		}
		if headers != nil {
			opts = append(opts, otlptracehttp.WithHeaders(headers))
		}
		traceExporter, err = otlptracehttp.New(ctx, opts...)
		if err != nil {
			return nil, nil, fmt.Errorf("failed to create HTTP trace exporter: %w", err)
		}
	case "grpc":
		// For now we always require TLS for gRPC connections
		opts := []otlptracegrpc.Option{otlptracegrpc.WithEndpoint(u.Host)}
		if headers != nil {
			opts = append(opts, otlptracegrpc.WithHeaders(headers))
		}
		traceExporter, err = otlptracegrpc.New(ctx, opts...)
		if err != nil {
			return nil, nil, fmt.Errorf("failed to create GRPC trace exporter: %w", err)
		}
	default:
		return nil, nil, fmt.Errorf("unsupported protocol: %s", u.Scheme)
	}

	bsp := sdktrace.NewBatchSpanProcessor(traceExporter)
	tracerProvider := sdktrace.NewTracerProvider(
		sdktrace.WithSampler(sdktrace.AlwaysSample()),
		sdktrace.WithResource(res),
		sdktrace.WithSpanProcessor(bsp),
	)

	return tracerProvider, tracerProvider.Shutdown, nil
}

func writeValueToTempfile(value string) (string, error) {
	file, err := ioutil.TempFile("", "")
	if err != nil {
		return "", err
	}
	_, err = file.WriteString(value)
	if err != nil {
		return "", err
	}
	err = file.Close()
	if err != nil {
		return "", err
	}
	return file.Name(), nil
}

func preprocessConfig(config *ServerConfig) (*ServerConfig, error) {
	var err error

	host := config.GetDbHost()
	if strings.HasSuffix(host, ".rds.amazonaws.com") {
		parts := strings.SplitN(host, ".", 4)
		if len(parts) == 4 && parts[3] == "rds.amazonaws.com" { // Safety check for any escaping issues
			if strings.HasPrefix(parts[1], "cluster-") {
				if config.AwsDbClusterID == "" {
					config.AwsDbClusterID = parts[0]
					if strings.HasPrefix(parts[1], "cluster-ro-") {
						config.AwsDbClusterReadonly = true
					}
				}
			} else {
				if config.AwsDbInstanceID == "" {
					config.AwsDbInstanceID = parts[0]
				}
			}
			if config.AwsAccountID == "" {
				config.AwsAccountID = strings.TrimPrefix(strings.TrimPrefix(parts[1], "cluster-ro-"), "cluster-")
			}
			if config.AwsRegion == "" {
				config.AwsRegion = parts[2]
			}
		}
	} else if strings.HasSuffix(host, ".postgres.database.azure.com") {
		parts := strings.SplitN(host, ".", 2)
		if len(parts) == 2 && parts[1] == "postgres.database.azure.com" { // Safety check for any escaping issues
			if config.AzureDbServerName == "" {
				config.AzureDbServerName = parts[0]
			}
		}
	} else if strings.HasSuffix(host, ".postgresbridge.com") {
		parts := strings.SplitN(host, ".", 3)
		if len(parts) == 3 && parts[0] == "p" && (parts[2] == "db.postgresbridge.com") { // Safety check for any escaping issues
			if config.CrunchyBridgeClusterID == "" {
				config.CrunchyBridgeClusterID = parts[1]
			}
		}
	} else if strings.HasSuffix(host, ".aivencloud.com") {
		parts := strings.SplitN(host, ".", 2)
		if len(parts) == 2 && (parts[1] == "aivencloud.com") { // Safety check for any escaping issues
			// Aiven domains encode the project id and service id in the subdomain:
			//    <SERVICE_NAME>-<PROJECT_NAME>.aivencloud.com
			// (see https://docs.aiven.io/docs/platform/reference/service-ip-address#default-service-hostname)
			//
			// It's not documented whether the project name can contain dashes, but the
			// default service names do, so we assume that everything before the last
			// dash is the service name.
			subdomain := parts[0]
			projSvcParts := strings.Split(subdomain, "-")
			lastEntryIdx := len(projSvcParts) - 1
			if config.AivenServiceID == "" {
				config.AivenServiceID = strings.Join(projSvcParts[0:lastEntryIdx], "-")
			}
			if config.AivenProjectID == "" {
				config.AivenProjectID = projSvcParts[lastEntryIdx]
			}
		}
	}

	// This is primarily for backwards compatibility when using the IP address of an instance
	// combined with only specifying its name, but not its region.
	if (config.AwsDbClusterID != "" || config.AwsDbInstanceID != "") && config.AwsRegion == "" {
		config.AwsRegion = "us-east-1"
	}

	if config.GcpCloudSQLInstanceID != "" && strings.Count(config.GcpCloudSQLInstanceID, ":") == 2 {
		instanceParts := strings.SplitN(config.GcpCloudSQLInstanceID, ":", 3)
		config.GcpProjectID = instanceParts[0]
		config.GcpCloudSQLInstanceID = instanceParts[2]
	}

	dbNameParts := []string{}
	for _, s := range strings.Split(config.DbName, ",") {
		dbNameParts = append(dbNameParts, strings.TrimSpace(s))
	}
	config.DbName = dbNameParts[0]
	if len(dbNameParts) == 2 && dbNameParts[1] == "*" {
		config.DbAllNames = true
	} else {
		config.DbExtraNames = dbNameParts[1:]
	}

	if config.DbSslRootCertContents != "" {
		config.DbSslRootCert, err = writeValueToTempfile(config.DbSslRootCertContents)
		if err != nil {
			return config, err
		}
	}

	if config.DbSslCertContents != "" {
		config.DbSslCert, err = writeValueToTempfile(config.DbSslCertContents)
		if err != nil {
			return config, err
		}
	}

	if config.DbSslKeyContents != "" {
		config.DbSslKey, err = writeValueToTempfile(config.DbSslKeyContents)
		if err != nil {
			return config, err
		}
	}

	if config.AwsEndpointSigningRegionLegacy != "" && config.AwsEndpointSigningRegion == "" {
		config.AwsEndpointSigningRegion = config.AwsEndpointSigningRegionLegacy
	}

	if config.CrunchyBridgeClusterID != "" {
		config.LogPgReadFile = true
	}

	if config.LogSyslogServerCAContents != "" {
		config.LogSyslogServerCAFile, err = writeValueToTempfile(config.LogSyslogServerCAContents)
		if err != nil {
			return config, err
		}
	}

	if config.LogSyslogServerCertContents != "" {
		config.LogSyslogServerCertFile, err = writeValueToTempfile(config.LogSyslogServerCertContents)
		if err != nil {
			return config, err
		}
	}

	if config.LogSyslogServerKeyContents != "" {
		config.LogSyslogServerKeyFile, err = writeValueToTempfile(config.LogSyslogServerKeyContents)
		if err != nil {
			return config, err
		}
	}

	if config.LogSyslogServerClientCAContents != "" {
		config.LogSyslogServerClientCAFile, err = writeValueToTempfile(config.LogSyslogServerClientCAContents)
		if err != nil {
			return config, err
		}
	}

	return config, nil
}

// Read - Reads the configuration from the specified filename, or fall back to the default config
func Read(logger *util.Logger, filename string) (Config, error) {
	var conf Config
	var err error

	if _, err = os.Stat(filename); err == nil {
		configFile, err := ini.LoadSources(ini.LoadOptions{SpaceBeforeInlineComment: true}, filename)
		if err != nil {
			return conf, err
		}

		defaultConfig := getDefaultConfig()

		pgaSection, err := configFile.GetSection("pganalyze")
		if err != nil {
			return conf, fmt.Errorf("Failed to find [pganalyze] section in config: %s", err)
		}
		err = pgaSection.MapTo(defaultConfig)
		if err != nil {
			return conf, fmt.Errorf("Failed to map [pganalyze] section in config: %s", err)
		}

		sections := configFile.Sections()
		for _, section := range sections {
			config := &ServerConfig{}
			*config = *defaultConfig

			err = section.MapTo(config)
			if err != nil {
				return conf, err
			}

			config, err = preprocessConfig(config)
			if err != nil {
				return conf, err
			}
			config.SectionName = section.Name()
			config.SystemID, config.SystemType, config.SystemScope, config.SystemIDFallback, config.SystemTypeFallback, config.SystemScopeFallback = identifySystem(*config)

			config.Identifier = ServerIdentifier{
				APIKey:      config.APIKey,
				APIBaseURL:  config.APIBaseURL,
				SystemID:    config.SystemID,
				SystemType:  config.SystemType,
				SystemScope: config.SystemScope,
			}

			if config.GetDbName() != "" {
				// Ensure we have no duplicate identifiers within one collector
				skip := false
				for _, server := range conf.Servers {
					if config.Identifier == server.Identifier {
						skip = true
					}
				}
				if skip {
					logger.PrintError("Skipping config section %s, detected as duplicate", config.SectionName)
				} else {
					conf.Servers = append(conf.Servers, *config)
				}
			}

			if config.DbURL != "" {
				_, err := url.Parse(config.DbURL)
				if err != nil {
					prefixedLogger := logger.WithPrefix(config.SectionName)
					prefixedLogger.PrintError("Could not parse db_url; check URL format and note that any special characters must be percent-encoded")
				}
			}
		}

		if len(conf.Servers) == 0 {
			return conf, fmt.Errorf("Configuration file is empty, please edit %s and reload the collector", filename)
		}
	} else {
		if os.Getenv("DYNO") != "" && os.Getenv("PORT") != "" {
			for _, kv := range os.Environ() {
				parts := strings.SplitN(kv, "=", 2)
				parsedKey := parts[0]
				parsedValue := parts[1]
				if !strings.HasSuffix(parsedKey, "_URL") {
					continue
				}

				matched := pgURIRegexp.MatchString(parsedValue)
				if !matched {
					continue
				}

				config := getDefaultConfig()
				config, err = preprocessConfig(config)
				if err != nil {
					return conf, err
				}

				config.SectionName = parsedKey
				config.SystemID = strings.Replace(parsedKey, "_URL", "", 1)
				config.SystemType = "heroku"
				config.DbURL = parsedValue
				config.Identifier = ServerIdentifier{
					APIKey:      config.APIKey,
					APIBaseURL:  config.APIBaseURL,
					SystemID:    config.SystemID,
					SystemType:  config.SystemType,
					SystemScope: config.SystemScope,
				}
				conf.Servers = append(conf.Servers, *config)
			}
		} else if os.Getenv("PGA_API_KEY") != "" {
			config := getDefaultConfig()
			config, err = preprocessConfig(config)
			if err != nil {
				return conf, err
			}
			config.SystemID, config.SystemType, config.SystemScope, config.SystemIDFallback, config.SystemTypeFallback, config.SystemScopeFallback = identifySystem(*config)
			conf.Servers = append(conf.Servers, *config)
		} else {
			if os.Getenv("API_KEY") != "" {
				logger.PrintInfo("Environment variable API_KEY was found, but not PGA_API_KEY. Please double check the variable name")
			}
			return conf, fmt.Errorf("No configuration file found at %s, and no environment variables set", filename)
		}
	}

	var hasIgnoreTablePattern = false
	for _, server := range conf.Servers {
		if server.IgnoreTablePattern != "" {
			hasIgnoreTablePattern = true
			break
		}
	}

	if hasIgnoreTablePattern {
		if os.Getenv("IGNORE_TABLE_PATTERN") != "" {
			logger.PrintVerbose("Deprecated: Setting IGNORE_TABLE_PATTERN is deprecated; please use IGNORE_SCHEMA_REGEXP instead")
		} else {
			logger.PrintVerbose("Deprecated: Setting ignore_table_pattern is deprecated; please use ignore_schema_regexp instead")
		}
	}

	return conf, nil
}<|MERGE_RESOLUTION|>--- conflicted
+++ resolved
@@ -230,21 +230,15 @@
 	if temboAPIToken := os.Getenv("TEMBO_API_TOKEN"); temboAPIToken != "" {
 		config.TemboAPIToken = temboAPIToken
 	}
-<<<<<<< HEAD
+	if temboMetricsAPIURL := os.Getenv("TEMBO_METRICS_API_URL"); temboMetricsAPIURL != "" {
+		config.TemboMetricsAPIURL = temboMetricsAPIURL
+	}
 	if temboInstanceID := os.Getenv("TEMBO_INSTANCE_ID"); temboInstanceID != "" {
 		config.TemboInstanceID = temboInstanceID
 	}
-=======
-	if temboMetricsAPIURL := os.Getenv("TEMBO_METRICS_API_URL"); temboMetricsAPIURL != "" {
-		config.TemboMetricsAPIURL = temboMetricsAPIURL
-	}
-	if temboInstanceID := os.Getenv("TEMBO_INSTANCE_ID"); temboInstanceID != "" {
-		config.TemboInstanceID = temboInstanceID
-	}
 	if temboMetricsNamespace := os.Getenv("TEMBO_METRICS_NAMESPACE"); temboMetricsNamespace != "" {
 		config.TemboMetricsNamespace = temboMetricsNamespace
 	}
->>>>>>> 6e84be26
 	if temboOrgID := os.Getenv("TEMBO_ORG_ID"); temboOrgID != "" {
 		config.TemboOrgID = temboOrgID
 	}
